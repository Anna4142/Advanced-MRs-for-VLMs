--- conflicted
+++ resolved
@@ -184,8 +184,6 @@
 </table>
 
 
-<<<<<<< HEAD
-=======
 ## 🔥 Replace Anything
 
 <table>
@@ -242,7 +240,6 @@
 
 <!-- ## Cite Us -->
 
->>>>>>> 4f7ddcd9
 
 ## Acknowledgments
 - [Segment Anything](https://github.com/facebookresearch/segment-anything)
